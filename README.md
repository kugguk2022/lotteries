# Lotteries

[![CI status](https://github.com/kugguk2022/lotteries/actions/workflows/ci.yml/badge.svg?branch=main)](https://github.com/kugguk2022/lotteries/actions/workflows/ci.yml)

Lottery data playground for EuroMillions, Totoloto, and EuroDreams. The repo ships a small typed public API plus a set of labs for modelling, bankroll experiments, and scraping. Everything is research-focused; use it responsibly.

## Quickstart

```bash
git clone https://github.com/kugguk2022/lotteries
cd lotteries
python -m venv .venv
.\.venv\Scripts\activate    # Windows
# or: source .venv/bin/activate
python -m pip install -U pip
pip install -e ".[dev]"

# Quality gate
make test

# Fetch EuroMillions history and append to a cached CSV
python -m euromillions.get_draws --out data/euromillions.csv --append


<<<<<<< HEAD
# Fetch EuroMillions draws into data/euromillions.csv
python -m euromillions.get_draws --out data/euromillions.csv --append
# Generate candidates from history
python -m euromillions.infer --history data/euromillions.csv --n 10 --out runs/euromillions_candidates.csv
=======
# 1) Fetch / refresh data (all lotteries)
    python -m euromillions.get_draws --out data/euromillions.csv --append
    python totoloto/totoloto_get_draws.py --out data/totoloto.csv --start-year 2015 --end-year 2025
    python eurodreams/eurodreams_get_draws.py --out data/eurodreams_all.csv --start-year 2023 --end-year 2025 --source euro

# 2) Inference (generate candidate tickets)
    # NOTE: Adjust these entrypoints if your inference scripts are named differently.
    mkdir -p runs
    python -m euromillions.infer --history data/euromillions.csv --n 10 --out runs/euromillions_candidates.csv
    python -m totoloto.infer --history data/totoloto.csv --n 10 --out runs/totoloto_candidates.csv
    python -m eurodreams.infer --history data/eurodreams_all.csv --n 10 --out runs/eurodreams_candidates.csv

# 3) Optional: heavier agent stack inference (if you want the “agent/discriminator/mixer” pipeline)
    python -m euromillions_agent.infer --history data/euromillions.csv --n 10 --out runs/euromillions_agent_candidates.csv

## Folder Quickstarts

 `euromillions/`: `python -m euromillions.get_draws --out data/euromillions.csv --append`; then score tickets:
 `euromillions/`:
     - Data: `python -m euromillions.get_draws --out data/euromillions.csv --append`
     - Inference: `python -m euromillions.infer --history data/euromillions.csv --n 10 --out runs/euromillions_candidates.csv`
     - Scoring (example):
 
         from euromillions import EuroMillionsGuess, evaluate_guess, load_history
         df = load_history("data/euromillions.csv")
         guess = EuroMillionsGuess([1, 2, 20, 30, 40], [3, 11])
         print(evaluate_guess(df.iloc[-1], guess))

  * `totoloto/`: `python totoloto/totoloto_get_draws.py --out data/totoloto.csv --start-year 2015 --end-year 2025`; JSON: `--format json --out data/totoloto.json`.
  * `eurodreams/`: `python eurodreams/eurodreams_get_draws.py --out data/eurodreams_all.csv --start-year 2023 --end-year 2025`; pick a source with `--source irish|euro|lottery_ie`.
  * `totoloto/`:
      - Data: `python totoloto/totoloto_get_draws.py --out data/totoloto.csv --start-year 2015 --end-year 2025`
      - JSON: `python totoloto/totoloto_get_draws.py --format json --out data/totoloto.json --start-year 2015 --end-year 2025`
      - Inference: `python -m totoloto.infer --history data/totoloto.csv --n 10 --out runs/totoloto_candidates.csv`

  * `eurodreams/`:
      - Data: `python eurodreams/eurodreams_get_draws.py --out data/eurodreams_all.csv --start-year 2023 --end-year 2025 --source euro`
      - Inference: `python -m eurodreams.infer --history data/eurodreams_all.csv --n 10 --out runs/eurodreams_candidates.csv`

  * `euromillions_agent/` (experimental):
      - Inference: `python -m euromillions_agent.infer --history data/euromillions.csv --n 10 --out runs/euromillions_agent_candidates.csv`
>>>>>>> b20dd68b
```

## Motivation & Roadmap

- **Stable** [`euromillions/get_draws.py`](euromillions/get_draws.py): signal detection + clean data ingest (retry, cache, normalize); [`euromillions/guess.py`](euromillions/guess.py) for ticket scoring; [`euromillions/schema.py`](euromillions/schema.py) for typed draws. Research hooks: signal detection, schema-first feature building.
- **Lab** [`euromillions/roi.py`](euromillions/roi.py): EV gating and walk-forward bankroll simulation before ranking tickets.
- **Lab** [`totoloto/`](totoloto): Portuguese Totoloto scraping + robustness checks across lotteries.
- **Lab** [`eurodreams/`](eurodreams): EuroDreams fetchers to study annuity-style payouts and draw drift.
- **Lab** [`euromillions_agent/`](euromillions_agent): agent/discriminator/grok/mixer stack for richer modelling.
- **Lab** [`grok.py`](grok.py): standalone transformer sandbox.
- **Deprecated** legacy R files (`*.r`) kept only for provenance.
- Releases: tag milestones like `v0.1` (stable EuroMillions fetch + schema + scoring) so downstream users can pin versions and cite specific URIs.

## Typed Public API (Python)

- `euromillions.EuroMillionsGuess`: immutable ticket with validation and sorting.
- `euromillions.evaluate_guess`: returns `(ball_hits, star_hits)` against a normalized draw.
- `euromillions.normalize`: CSV text -> validated `DataFrame` (Pandera schema enforced).
- `euromillions.load_history`: convenience reader for CSVs produced by this repo.
Everything else is internal or experimental; docstrings call out lab status explicitly.

## Folder Quickstarts

- `euromillions/`: `python -m euromillions.get_draws --out data/euromillions.csv --append`; then score tickets:
  ```python
  from euromillions import EuroMillionsGuess, evaluate_guess, load_history
  df = load_history("data/euromillions.csv")
  guess = EuroMillionsGuess([1, 2, 20, 30, 40], [3, 11])
  print(evaluate_guess(df.iloc[-1], guess))
  ```
- `totoloto/`: `python totoloto/totoloto_get_draws.py --out data/totoloto.csv --start-year 2015 --end-year 2025`; JSON: `--format json --out data/totoloto.json`.
- `eurodreams/`: `python eurodreams/eurodreams_get_draws.py --out data/eurodreams_all.csv --start-year 2023 --end-year 2025`; pick a source with `--source irish|euro|lottery_ie`.

## EuroMillions `get_draws` (CLI + API)

Arguments

| Flag | Purpose | Default |
| --- | --- | --- |
| `--from`, `--to` | Inclusive date window (`YYYY-MM-DD`) | None (full history) |
| `--out` | Output CSV path (required) | – |
| `--append` | Dedup + append to existing CSV | False |
| `--cache-dir` | Override cache root (hash-named CSV blobs) | `.cache/euromillions` |
| `--no-cache` | Bypass cache read/write | Uses cache |
| `--quiet` | Suppress summary print | False |

Error modes: `FetchError` on network failures, `ContentTypeError` if the remote endpoint returns a non-text payload, `NormalizationError` when the CSV is missing expected columns after renaming, and Pandera validation errors for out-of-range values. Cache files are keyed by URL + parameters and stored under `cache_dir/digest.csv`; set `EUROMILLIONS_CACHE_DIR` to change the location globally.

Recipes

- Full history CSV: `python -m euromillions.get_draws --out data/euromillions.csv --append`
- Year-limited: `python -m euromillions.get_draws --from 2023-01-01 --to 2024-12-31 --out data/euromillions_2023_2024.csv`
- Incremental nightly refresh (keeps cache warm): `python -m euromillions.get_draws --from 2024-01-01 --out data/euromillions.csv --append --cache-dir .cache/euromillions`
- In-memory use (no write): `from euromillions.get_draws import fetch_and_normalize; df = fetch_and_normalize().dataframe`

<<<<<<< HEAD
## EuroMillions Inference (Baseline)

`euromillions/infer.py` provides a light, frequency-weighted baseline generator inspired by the original `grok.py` experiment. It reads historical draws, builds smoothed number frequencies, and samples tickets without replacement.

```bash
python -m euromillions.infer --history data/euromillions.csv --n 10 --out runs/euromillions_candidates.csv
```

- `--history`: normalized CSV from `euromillions.get_draws`
- `--n`: number of candidate tickets to generate (default 10)
- `--smoothing`: additive smoothing applied to frequencies (default 1.0)
- `--seed`: optional seed for reproducibility

## Testing
=======
## Labs
>>>>>>> b20dd68b

- `grok.py`: transformer-based dual-sequence lab; run `python grok.py` after placing data in `data/`. See `labs/README.md` for inputs/outputs and baseline reproduction notes.
- `euromillions_agent/`: agent + discriminator + grok + CEM mixer; entrypoints documented in `euromillions_agent/README.md`. Treat outputs as experimental and keep PRs isolated.
- `euromillions/roi.py`: labelled as a lab for EV gating and walk-forward bankroll simulations; not wired into the CLI yet.

## Examples & Docs

- `examples/euromillions_hello_world.ipynb`: fetch history, compute marginal number/star frequencies, score synthetic tickets, and plot simple distributions.
- `examples/README.md`: notebook roadmap and short how-to-run notes.
- `tests/README.md`: what the suite covers and how long it takes.

## Research Ideas

- Frequency baselines: marginal counts + recency decay vs. naive uniform draws.
- Signal detection: chi-square or permutation tests on co-occurrence matrices to spot weak structure.
- EV gating: simple prize-table EV vs. bankroll simulations before ranking tickets.
- Walk-forward bankroll: rolling windows with risk caps to mimic “live” play.
- Bayesian sanity checks: posterior over hit rates with conjugate priors; flag drift in draws.

## Contributing & Community

Open a PR or start a Discussion if you want to add new lotteries, tighten docs, or port labs. See `CONTRIBUTING.md` for “good first experiments” and documentation tasks. Please keep experiments isolated, document inputs/outputs, and add tests for new behaviours. Tag releases when milestones land so downstream users can pin versions and cite specific URIs.

## License

[MIT](LICENSE)

## Citation

If you use this work in your research, please cite:
```
@software{Lotteries2025,
  -title={Inference in European Lotteries},
  -author={kugguk2022},
  -year={2025},
  -url={https://github.com/kugguk2022/lotteries}
}
```<|MERGE_RESOLUTION|>--- conflicted
+++ resolved
@@ -20,147 +20,49 @@
 
 # Fetch EuroMillions history and append to a cached CSV
 python -m euromillions.get_draws --out data/euromillions.csv --append
-
-
-<<<<<<< HEAD
-# Fetch EuroMillions draws into data/euromillions.csv
-python -m euromillions.get_draws --out data/euromillions.csv --append
-# Generate candidates from history
-python -m euromillions.infer --history data/euromillions.csv --n 10 --out runs/euromillions_candidates.csv
-=======
-# 1) Fetch / refresh data (all lotteries)
-    python -m euromillions.get_draws --out data/euromillions.csv --append
-    python totoloto/totoloto_get_draws.py --out data/totoloto.csv --start-year 2015 --end-year 2025
-    python eurodreams/eurodreams_get_draws.py --out data/eurodreams_all.csv --start-year 2023 --end-year 2025 --source euro
-
-# 2) Inference (generate candidate tickets)
-    # NOTE: Adjust these entrypoints if your inference scripts are named differently.
-    mkdir -p runs
-    python -m euromillions.infer --history data/euromillions.csv --n 10 --out runs/euromillions_candidates.csv
-    python -m totoloto.infer --history data/totoloto.csv --n 10 --out runs/totoloto_candidates.csv
-    python -m eurodreams.infer --history data/eurodreams_all.csv --n 10 --out runs/eurodreams_candidates.csv
-
-# 3) Optional: heavier agent stack inference (if you want the “agent/discriminator/mixer” pipeline)
-    python -m euromillions_agent.infer --history data/euromillions.csv --n 10 --out runs/euromillions_agent_candidates.csv
-
-## Folder Quickstarts
-
- `euromillions/`: `python -m euromillions.get_draws --out data/euromillions.csv --append`; then score tickets:
- `euromillions/`:
-     - Data: `python -m euromillions.get_draws --out data/euromillions.csv --append`
-     - Inference: `python -m euromillions.infer --history data/euromillions.csv --n 10 --out runs/euromillions_candidates.csv`
-     - Scoring (example):
- 
-         from euromillions import EuroMillionsGuess, evaluate_guess, load_history
-         df = load_history("data/euromillions.csv")
-         guess = EuroMillionsGuess([1, 2, 20, 30, 40], [3, 11])
-         print(evaluate_guess(df.iloc[-1], guess))
-
-  * `totoloto/`: `python totoloto/totoloto_get_draws.py --out data/totoloto.csv --start-year 2015 --end-year 2025`; JSON: `--format json --out data/totoloto.json`.
-  * `eurodreams/`: `python eurodreams/eurodreams_get_draws.py --out data/eurodreams_all.csv --start-year 2023 --end-year 2025`; pick a source with `--source irish|euro|lottery_ie`.
-  * `totoloto/`:
-      - Data: `python totoloto/totoloto_get_draws.py --out data/totoloto.csv --start-year 2015 --end-year 2025`
-      - JSON: `python totoloto/totoloto_get_draws.py --format json --out data/totoloto.json --start-year 2015 --end-year 2025`
-      - Inference: `python -m totoloto.infer --history data/totoloto.csv --n 10 --out runs/totoloto_candidates.csv`
-
-  * `eurodreams/`:
-      - Data: `python eurodreams/eurodreams_get_draws.py --out data/eurodreams_all.csv --start-year 2023 --end-year 2025 --source euro`
-      - Inference: `python -m eurodreams.infer --history data/eurodreams_all.csv --n 10 --out runs/eurodreams_candidates.csv`
-
-  * `euromillions_agent/` (experimental):
-      - Inference: `python -m euromillions_agent.infer --history data/euromillions.csv --n 10 --out runs/euromillions_agent_candidates.csv`
->>>>>>> b20dd68b
 ```
 
-## Motivation & Roadmap
+## EuroMillions `get_draws`
 
-- **Stable** [`euromillions/get_draws.py`](euromillions/get_draws.py): signal detection + clean data ingest (retry, cache, normalize); [`euromillions/guess.py`](euromillions/guess.py) for ticket scoring; [`euromillions/schema.py`](euromillions/schema.py) for typed draws. Research hooks: signal detection, schema-first feature building.
-- **Lab** [`euromillions/roi.py`](euromillions/roi.py): EV gating and walk-forward bankroll simulation before ranking tickets.
-- **Lab** [`totoloto/`](totoloto): Portuguese Totoloto scraping + robustness checks across lotteries.
-- **Lab** [`eurodreams/`](eurodreams): EuroDreams fetchers to study annuity-style payouts and draw drift.
-- **Lab** [`euromillions_agent/`](euromillions_agent): agent/discriminator/grok/mixer stack for richer modelling.
-- **Lab** [`grok.py`](grok.py): standalone transformer sandbox.
-- **Deprecated** legacy R files (`*.r`) kept only for provenance.
-- Releases: tag milestones like `v0.1` (stable EuroMillions fetch + schema + scoring) so downstream users can pin versions and cite specific URIs.
-
-## Typed Public API (Python)
-
-- `euromillions.EuroMillionsGuess`: immutable ticket with validation and sorting.
-- `euromillions.evaluate_guess`: returns `(ball_hits, star_hits)` against a normalized draw.
-- `euromillions.normalize`: CSV text -> validated `DataFrame` (Pandera schema enforced).
-- `euromillions.load_history`: convenience reader for CSVs produced by this repo.
-Everything else is internal or experimental; docstrings call out lab status explicitly.
-
-## Folder Quickstarts
-
-- `euromillions/`: `python -m euromillions.get_draws --out data/euromillions.csv --append`; then score tickets:
-  ```python
-  from euromillions import EuroMillionsGuess, evaluate_guess, load_history
-  df = load_history("data/euromillions.csv")
-  guess = EuroMillionsGuess([1, 2, 20, 30, 40], [3, 11])
-  print(evaluate_guess(df.iloc[-1], guess))
-  ```
-- `totoloto/`: `python totoloto/totoloto_get_draws.py --out data/totoloto.csv --start-year 2015 --end-year 2025`; JSON: `--format json --out data/totoloto.json`.
-- `eurodreams/`: `python eurodreams/eurodreams_get_draws.py --out data/eurodreams_all.csv --start-year 2023 --end-year 2025`; pick a source with `--source irish|euro|lottery_ie`.
-
-## EuroMillions `get_draws` (CLI + API)
-
-Arguments
-
-| Flag | Purpose | Default |
-| --- | --- | --- |
-| `--from`, `--to` | Inclusive date window (`YYYY-MM-DD`) | None (full history) |
-| `--out` | Output CSV path (required) | – |
-| `--append` | Dedup + append to existing CSV | False |
-| `--cache-dir` | Override cache root (hash-named CSV blobs) | `.cache/euromillions` |
-| `--no-cache` | Bypass cache read/write | Uses cache |
-| `--quiet` | Suppress summary print | False |
-
-Error modes: `FetchError` on network failures, `ContentTypeError` if the remote endpoint returns a non-text payload, `NormalizationError` when the CSV is missing expected columns after renaming, and Pandera validation errors for out-of-range values. Cache files are keyed by URL + parameters and stored under `cache_dir/digest.csv`; set `EUROMILLIONS_CACHE_DIR` to change the location globally.
-
-Recipes
-
-- Full history CSV: `python -m euromillions.get_draws --out data/euromillions.csv --append`
-- Year-limited: `python -m euromillions.get_draws --from 2023-01-01 --to 2024-12-31 --out data/euromillions_2023_2024.csv`
-- Incremental nightly refresh (keeps cache warm): `python -m euromillions.get_draws --from 2024-01-01 --out data/euromillions.csv --append --cache-dir .cache/euromillions`
-- In-memory use (no write): `from euromillions.get_draws import fetch_and_normalize; df = fetch_and_normalize().dataframe`
-
-<<<<<<< HEAD
-## EuroMillions Inference (Baseline)
-
-`euromillions/infer.py` provides a light, frequency-weighted baseline generator inspired by the original `grok.py` experiment. It reads historical draws, builds smoothed number frequencies, and samples tickets without replacement.
+Fetches historical EuroMillions draws from the MerseyWorld CSV endpoint, caches responses locally, retries transient failures, and normalizes the output. The script deduplicates on `draw_date` and validates via Pandera before writing a CSV.
 
 ```bash
-python -m euromillions.infer --history data/euromillions.csv --n 10 --out runs/euromillions_candidates.csv
+python -m euromillions.get_draws --out data/euromillions.csv --append
+python -m euromillions.get_draws --from 2023-01-01 --to 2024-12-31 --out data/euromillions_2023_2024.csv
 ```
 
-- `--history`: normalized CSV from `euromillions.get_draws`
-- `--n`: number of candidate tickets to generate (default 10)
-- `--smoothing`: additive smoothing applied to frequencies (default 1.0)
-- `--seed`: optional seed for reproducibility
+### Sample CSV Output
+
+```csv
+draw_date,ball_1,ball_2,ball_3,ball_4,ball_5,star_1,star_2
+2024-01-02,1,2,3,4,5,1,2
+2024-01-09,6,7,8,9,10,3,4
+2024-01-16,11,12,13,14,15,5,6
+```
+
+### Output Schema
+
+- `draw_date`: ISO `YYYY-MM-DD`
+- `ball_1` .. `ball_5`: integers 1-50
+- `star_1`, `star_2`: integers 1-12
+
+### Validation
+
+`euromillions/schema.py` defines the canonical Pandera schema. `validate_df` coerces `draw_date` to timezone-naive timestamps and enforces number ranges (1-50 for balls, 1-12 for stars). Tests cover both the schema and CSV normalization pipeline.
+
+## EuroMillions ROI (Planned)
+
+**Not implemented yet -- CLI will error if run.**
+
+`euromillions/roi.py` will host walk-forward bankroll simulations, EV gating, and ticket ranking. The CLI entry point will be exposed once the module is production-ready.
 
 ## Testing
-=======
-## Labs
->>>>>>> b20dd68b
 
-- `grok.py`: transformer-based dual-sequence lab; run `python grok.py` after placing data in `data/`. See `labs/README.md` for inputs/outputs and baseline reproduction notes.
-- `euromillions_agent/`: agent + discriminator + grok + CEM mixer; entrypoints documented in `euromillions_agent/README.md`. Treat outputs as experimental and keep PRs isolated.
-- `euromillions/roi.py`: labelled as a lab for EV gating and walk-forward bankroll simulations; not wired into the CLI yet.
+Minimal smoke tests live in `tests/`. They do not require network access and focus on schema and normalization behaviour. Extend with dataset-specific fixtures as new functionality lands.
 
-## Examples & Docs
+## Legacy R Scripts
 
-- `examples/euromillions_hello_world.ipynb`: fetch history, compute marginal number/star frequencies, score synthetic tickets, and plot simple distributions.
-- `examples/README.md`: notebook roadmap and short how-to-run notes.
-- `tests/README.md`: what the suite covers and how long it takes.
-
-## Research Ideas
-
-- Frequency baselines: marginal counts + recency decay vs. naive uniform draws.
-- Signal detection: chi-square or permutation tests on co-occurrence matrices to spot weak structure.
-- EV gating: simple prize-table EV vs. bankroll simulations before ranking tickets.
-- Walk-forward bankroll: rolling windows with risk caps to mimic “live” play.
-- Bayesian sanity checks: posterior over hit rates with conjugate priors; flag drift in draws.
+R notebooks and `.r` files remain for historical reference but are deprecated. Prefer the Python pipelines when adding new work.
 
 ## Contributing & Community
 
